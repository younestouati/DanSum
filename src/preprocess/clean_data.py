'''
This script preprocesses the data from the DaNewsroom data sets.
Applying cutoffs, filtering out the abstractive data and saving the data files.
'''
# %% Load modules
import pandas as pd
from datasets import Dataset, load_dataset
import datasets
from transformers import BertTokenizerFast, T5TokenizerFast
from transformers import AutoTokenizer
import seaborn
import numpy as np
import matplotlib.pyplot as plt

def preprocess_function(examples):
    # concatenate prefix and article into one input
    inputs = [doc for doc in examples["text"]]

    # tokenize the input + truncate to max input length
    model_inputs = tokenizer(inputs, truncation=True) 

    # tokenize the ref summary + truncate to max input length
    with tokenizer.as_target_tokenizer():
        labels = tokenizer(examples["summary"], truncation=True) 
    
    # getting IDs for token
    model_inputs["labels"] = labels["input_ids"]

    return model_inputs

# %% Load raw data
ds = load_dataset("csv", data_files="/data/danish_summarization_danewsroom/danewsroom.csv") # change path
ds_train = ds["train"]

# %% Filter by density
df_abstractive = pd.DataFrame(ds_train)
df_abstractive = df_abstractive[df_abstractive.density <= 1.5] 
print(len(df_abstractive)) # 287205
df_abstractive.to_csv("/home/sarakolind/DanSum/df_abstractive.csv")  # save csv

# %% Clean by filter token article/summary length cutoffs
df_abstractive = pd.read_csv('/home/sarakolind/DanSum/df_abstractive.csv') # load csv

# %% Convert data format
ds_abstractive = Dataset.from_pandas(df_abstractive)
dd_abstractive = datasets.DatasetDict({"data":ds_abstractive})

# %% Load tokenizer
tokenizer = T5TokenizerFast.from_pretrained("google/mt5-small") # choose tokenizer

# %% tokenize chosen data
tok_dd = dd_abstractive.map(preprocess_function, batched=True) 
tok_ds = tok_dd ['data'] # turn back into dataset (not dict)

# %% add features to ds with the TOKENISED lengths of ref summary and text/article
tok_text_len = [len(text) for text in tok_ds['input_ids']] # input ids is the articles
tok_ds = tok_ds.add_column("tok_text_len", tok_text_len)
tok_sum_len = [len(summary) for summary in tok_ds['labels']] # labels is the ref summaries
tok_ds = tok_ds.add_column("tok_sum_len", tok_sum_len)

# %% Make plot with summary length and text length to define cutoffs
# histogram of summary token length
graph = seaborn.histplot(tok_ds['tok_sum_len'], color = "red")
min_sum_len = np.quantile(tok_ds['tok_sum_len'], 0.02)
max_sum_len = np.quantile(tok_ds['tok_sum_len'], 0.98)
graph.axvline(min_sum_len)
graph.axvline(max_sum_len)
graph.set_xlabel('Number of tokens')
graph.set_title('Number of tokens in summaries')
graph.text(200, 1000, f'Lower cutoff: {round(min_sum_len, 1)}')
graph.text(200, 900, f'Upper cutoff: {round(max_sum_len, 1)}')
plt.savefig('/home/sarakolind/DanSum/sum_tokens_hist.png')
plt.show()

# %% histogram of text token length
graph = seaborn.histplot(tok_ds['tok_text_len'], color = "red")
min_text_len = np.quantile(tok_ds['tok_text_len'], 0.02)
max_text_len = np.quantile(tok_ds['tok_text_len'], 0.98)
graph.axvline(min_text_len)
graph.axvline(max_text_len)
graph.set_xlabel('Number of tokens')
graph.set_title('Number of tokens in article texts')
graph.text(30000, 800, f'Lower cutoff: {round(min_text_len, 1)}')
graph.text(30000, 700, f'Upper cutoff: {round(max_text_len, 1)}')
plt.savefig('/home/sarakolind/DanSum/text_tokens_hist.png')
plt.show()

# %% Filtering based on cutoffs
tok_df = pd.DataFrame(tok_ds) # pandas dataframe version
tok_df_clean = tok_df
# minimum summary length 
tok_df_clean = tok_df_clean.loc[tok_df_clean['tok_sum_len'] >= min_sum_len]
# maximum summary length
tok_df_clean = tok_df_clean.loc[tok_df_clean['tok_sum_len'] <= max_sum_len]
# minimum article length
tok_df_clean = tok_df_clean.loc[tok_df_clean['tok_text_len'] >= min_text_len]
# maximum article length
tok_df_clean = tok_df_clean.loc[tok_df_clean['tok_text_len'] <= max_text_len]
# make dataset format
tok_ds_clean = Dataset.from_pandas(tok_df_clean)

# %% Plot the newly cut data summary lengths
graph = seaborn.histplot(tok_df_clean['tok_sum_len'], color = "green")
graph.set_xlabel('Number of tokens')
graph.set_title('Number of tokens in filtered summaries')
plt.savefig('/home/sarakolind/DanSum/sum_tokens_cleaned.png')
plt.show()

# %% Plot the newly cut data text lengths
graph = seaborn.histplot(tok_df_clean['tok_text_len'], color = "green")
graph.set_xlabel('Number of tokens')
graph.set_title('Number of tokens in filtered article texts')
plt.savefig('/home/sarakolind/DanSum/text_tokens_cleaned.png')
plt.show()

<<<<<<< HEAD
'''
Quality filter is from the following github: https://github.com/centre-for-humanities-computing/danish-foundation-models/blob/b16765c065818f9d4b162d2b2ab9b3dae7d252ea/src/dfm/cleaning/quality_filter.py
'''
# %% Aplying quality filter
# NB: Have the quality_filter.py script in your working directory
from quality_filter import QualityFilter
qf = QualityFilter(
        min_stop_words = 2,
        mean_word_length = (3, 10),
        doc_length = (10, 100_000),
        alpha_ratio = 0.6,
        duplicate_lines_chr_fraction = 0.4,
        duplicate_paragraph_chr_fraction= 0.4,
        top_ngram_chr_fraction_thresholds = [0.20, 0.18, 0.16],
        top_ngram_chr_fraction_range = (2, 4),
        top_ngram_min_count = 3,
        duplicate_n_gram_fraction_thresholds = [
            0.25,
            0.24,
            0.23,
            0.22,
            0.21,
            0.20,
        ],
        ignore_filters = ["duplicate_ngram_chr_fraction", "top_ngram_chr_fraction", "line_bullets_or_ellipsis", "detect_language", "short_long_sentece"],
        )
filter_to_ignore = ["doc_length", 
                    "alpha_ratio", 
                    "symbol_2_word_ellipsis", 
                    "duplicate_lines_chr_fraction", 
                    "top_ngram_chr_fraction", 
                    "duplicate_ngram_chr_fraction", 
                    "detect_language", 
                    "stop_word", 
                    "mean_word_length", 
                    "line_bullets_or_ellipsis"]
qf_sum = QualityFilter(
        min_stop_words = 2,
        mean_word_length = (3, 10),
        doc_length = (10, 100_000),
        alpha_ratio = 0.6,
        duplicate_lines_chr_fraction = 0.5,
        duplicate_paragraph_chr_fraction= 0.6,
        top_ngram_chr_fraction_thresholds = [0.20, 0.18, 0.16],
        top_ngram_chr_fraction_range = (2, 4),
        top_ngram_min_count = 3,
        duplicate_n_gram_fraction_thresholds = [
            0.25,
            0.24,
            0.23,
            0.22,
            0.21,
            0.20,
        ],
        ignore_filters = filter_to_ignore,
        )
# %% 
# Lists of texts
texts = tok_ds_clean['text']
summaries = tok_ds_clean['summary']
filtered = qf.describe_filter(texts) # giver jer hvilke som bliver filtreret fra og af hvilket filter
filtered_sum = qf_sum.describe_filter(summaries) 
passed_quality = [None] * len(texts)
filter = [None] * len(texts) # empty list
passed_quality_sum = [None] * len(texts)
filter_sum = [None] * len(texts) # empty list
for n, i in enumerate(texts):
    result = next(filtered)
    result_sum = next(filtered_sum)
    if  result == "passed filters": 
            passed_quality[n] = True
            filter[n] = "nan"
    else:
            passed_quality[n] = False
            filter[n] = result
    # same for summaries
    if result_sum == "passed filters":
            passed_quality_sum[n] = True
            filter_sum[n] = "nan"
    else:
            passed_quality_sum[n] = False
            filter_sum[n] = result_sum
tok_ds_clean['passed_quality'] = passed_quality
tok_ds_clean['filter'] = filter
tok_ds_clean['passed_quality_sum'] = passed_quality_sum
tok_ds_clean['filter_sum'] = filter_sum
# %% Saving it
tok_ds_clean.to_csv('/data/danish_summarization_danewsroom/tok_ds_clean.csv')
=======
# %% save it
tok_ds_clean.to_csv('/data/danish_summarization_danewsroom/tok_ds_clean.csv')
# %%
>>>>>>> 4f6c9646
<|MERGE_RESOLUTION|>--- conflicted
+++ resolved
@@ -1,7 +1,7 @@
-'''
+"""
 This script preprocesses the data from the DaNewsroom data sets.
 Applying cutoffs, filtering out the abstractive data and saving the data files.
-'''
+"""
 # %% Load modules
 import pandas as pd
 from datasets import Dataset, load_dataset
@@ -12,198 +12,213 @@
 import numpy as np
 import matplotlib.pyplot as plt
 
+
 def preprocess_function(examples):
     # concatenate prefix and article into one input
     inputs = [doc for doc in examples["text"]]
 
     # tokenize the input + truncate to max input length
-    model_inputs = tokenizer(inputs, truncation=True) 
+    model_inputs = tokenizer(inputs, truncation=True)
 
     # tokenize the ref summary + truncate to max input length
     with tokenizer.as_target_tokenizer():
-        labels = tokenizer(examples["summary"], truncation=True) 
-    
+        labels = tokenizer(examples["summary"], truncation=True)
+
     # getting IDs for token
     model_inputs["labels"] = labels["input_ids"]
 
     return model_inputs
 
+
 # %% Load raw data
-ds = load_dataset("csv", data_files="/data/danish_summarization_danewsroom/danewsroom.csv") # change path
+ds = load_dataset(
+    "csv", data_files="/data/danish_summarization_danewsroom/danewsroom.csv"
+)  # change path
 ds_train = ds["train"]
 
 # %% Filter by density
 df_abstractive = pd.DataFrame(ds_train)
-df_abstractive = df_abstractive[df_abstractive.density <= 1.5] 
-print(len(df_abstractive)) # 287205
+df_abstractive = df_abstractive[df_abstractive.density <= 1.5]
+print(len(df_abstractive))  # 287205
 df_abstractive.to_csv("/home/sarakolind/DanSum/df_abstractive.csv")  # save csv
 
 # %% Clean by filter token article/summary length cutoffs
-df_abstractive = pd.read_csv('/home/sarakolind/DanSum/df_abstractive.csv') # load csv
+df_abstractive = pd.read_csv("/home/sarakolind/DanSum/df_abstractive.csv")  # load csv
 
 # %% Convert data format
 ds_abstractive = Dataset.from_pandas(df_abstractive)
-dd_abstractive = datasets.DatasetDict({"data":ds_abstractive})
+dd_abstractive = datasets.DatasetDict({"data": ds_abstractive})
 
 # %% Load tokenizer
-tokenizer = T5TokenizerFast.from_pretrained("google/mt5-small") # choose tokenizer
+tokenizer = T5TokenizerFast.from_pretrained("google/mt5-small")  # choose tokenizer
 
 # %% tokenize chosen data
-tok_dd = dd_abstractive.map(preprocess_function, batched=True) 
-tok_ds = tok_dd ['data'] # turn back into dataset (not dict)
+tok_dd = dd_abstractive.map(preprocess_function, batched=True)
+tok_ds = tok_dd["data"]  # turn back into dataset (not dict)
 
 # %% add features to ds with the TOKENISED lengths of ref summary and text/article
-tok_text_len = [len(text) for text in tok_ds['input_ids']] # input ids is the articles
+tok_text_len = [len(text) for text in tok_ds["input_ids"]]  # input ids is the articles
 tok_ds = tok_ds.add_column("tok_text_len", tok_text_len)
-tok_sum_len = [len(summary) for summary in tok_ds['labels']] # labels is the ref summaries
+tok_sum_len = [
+    len(summary) for summary in tok_ds["labels"]
+]  # labels is the ref summaries
 tok_ds = tok_ds.add_column("tok_sum_len", tok_sum_len)
 
 # %% Make plot with summary length and text length to define cutoffs
 # histogram of summary token length
-graph = seaborn.histplot(tok_ds['tok_sum_len'], color = "red")
-min_sum_len = np.quantile(tok_ds['tok_sum_len'], 0.02)
-max_sum_len = np.quantile(tok_ds['tok_sum_len'], 0.98)
+graph = seaborn.histplot(tok_ds["tok_sum_len"], color="red")
+min_sum_len = np.quantile(tok_ds["tok_sum_len"], 0.02)
+max_sum_len = np.quantile(tok_ds["tok_sum_len"], 0.98)
 graph.axvline(min_sum_len)
 graph.axvline(max_sum_len)
-graph.set_xlabel('Number of tokens')
-graph.set_title('Number of tokens in summaries')
-graph.text(200, 1000, f'Lower cutoff: {round(min_sum_len, 1)}')
-graph.text(200, 900, f'Upper cutoff: {round(max_sum_len, 1)}')
-plt.savefig('/home/sarakolind/DanSum/sum_tokens_hist.png')
+graph.set_xlabel("Number of tokens")
+graph.set_title("Number of tokens in summaries")
+graph.text(200, 1000, f"Lower cutoff: {round(min_sum_len, 1)}")
+graph.text(200, 900, f"Upper cutoff: {round(max_sum_len, 1)}")
+plt.savefig("/home/sarakolind/DanSum/sum_tokens_hist.png")
 plt.show()
 
 # %% histogram of text token length
-graph = seaborn.histplot(tok_ds['tok_text_len'], color = "red")
-min_text_len = np.quantile(tok_ds['tok_text_len'], 0.02)
-max_text_len = np.quantile(tok_ds['tok_text_len'], 0.98)
+graph = seaborn.histplot(tok_ds["tok_text_len"], color="red")
+min_text_len = np.quantile(tok_ds["tok_text_len"], 0.02)
+max_text_len = np.quantile(tok_ds["tok_text_len"], 0.98)
 graph.axvline(min_text_len)
 graph.axvline(max_text_len)
-graph.set_xlabel('Number of tokens')
-graph.set_title('Number of tokens in article texts')
-graph.text(30000, 800, f'Lower cutoff: {round(min_text_len, 1)}')
-graph.text(30000, 700, f'Upper cutoff: {round(max_text_len, 1)}')
-plt.savefig('/home/sarakolind/DanSum/text_tokens_hist.png')
+graph.set_xlabel("Number of tokens")
+graph.set_title("Number of tokens in article texts")
+graph.text(30000, 800, f"Lower cutoff: {round(min_text_len, 1)}")
+graph.text(30000, 700, f"Upper cutoff: {round(max_text_len, 1)}")
+plt.savefig("/home/sarakolind/DanSum/text_tokens_hist.png")
 plt.show()
 
 # %% Filtering based on cutoffs
-tok_df = pd.DataFrame(tok_ds) # pandas dataframe version
+tok_df = pd.DataFrame(tok_ds)  # pandas dataframe version
 tok_df_clean = tok_df
-# minimum summary length 
-tok_df_clean = tok_df_clean.loc[tok_df_clean['tok_sum_len'] >= min_sum_len]
+# minimum summary length
+tok_df_clean = tok_df_clean.loc[tok_df_clean["tok_sum_len"] >= min_sum_len]
 # maximum summary length
-tok_df_clean = tok_df_clean.loc[tok_df_clean['tok_sum_len'] <= max_sum_len]
+tok_df_clean = tok_df_clean.loc[tok_df_clean["tok_sum_len"] <= max_sum_len]
 # minimum article length
-tok_df_clean = tok_df_clean.loc[tok_df_clean['tok_text_len'] >= min_text_len]
+tok_df_clean = tok_df_clean.loc[tok_df_clean["tok_text_len"] >= min_text_len]
 # maximum article length
-tok_df_clean = tok_df_clean.loc[tok_df_clean['tok_text_len'] <= max_text_len]
+tok_df_clean = tok_df_clean.loc[tok_df_clean["tok_text_len"] <= max_text_len]
 # make dataset format
 tok_ds_clean = Dataset.from_pandas(tok_df_clean)
 
 # %% Plot the newly cut data summary lengths
-graph = seaborn.histplot(tok_df_clean['tok_sum_len'], color = "green")
-graph.set_xlabel('Number of tokens')
-graph.set_title('Number of tokens in filtered summaries')
-plt.savefig('/home/sarakolind/DanSum/sum_tokens_cleaned.png')
+graph = seaborn.histplot(tok_df_clean["tok_sum_len"], color="green")
+graph.set_xlabel("Number of tokens")
+graph.set_title("Number of tokens in filtered summaries")
+plt.savefig("/home/sarakolind/DanSum/sum_tokens_cleaned.png")
 plt.show()
 
 # %% Plot the newly cut data text lengths
-graph = seaborn.histplot(tok_df_clean['tok_text_len'], color = "green")
-graph.set_xlabel('Number of tokens')
-graph.set_title('Number of tokens in filtered article texts')
-plt.savefig('/home/sarakolind/DanSum/text_tokens_cleaned.png')
-plt.show()
-
-<<<<<<< HEAD
-'''
+graph = seaborn.histplot(tok_df_clean["tok_text_len"], color="green")
+graph.set_xlabel("Number of tokens")
+graph.set_title("Number of tokens in filtered article texts")
+plt.savefig("/home/sarakolind/DanSum/text_tokens_cleaned.png")
+plt.show()
+
+"""
 Quality filter is from the following github: https://github.com/centre-for-humanities-computing/danish-foundation-models/blob/b16765c065818f9d4b162d2b2ab9b3dae7d252ea/src/dfm/cleaning/quality_filter.py
-'''
+"""
 # %% Aplying quality filter
 # NB: Have the quality_filter.py script in your working directory
 from quality_filter import QualityFilter
+
 qf = QualityFilter(
-        min_stop_words = 2,
-        mean_word_length = (3, 10),
-        doc_length = (10, 100_000),
-        alpha_ratio = 0.6,
-        duplicate_lines_chr_fraction = 0.4,
-        duplicate_paragraph_chr_fraction= 0.4,
-        top_ngram_chr_fraction_thresholds = [0.20, 0.18, 0.16],
-        top_ngram_chr_fraction_range = (2, 4),
-        top_ngram_min_count = 3,
-        duplicate_n_gram_fraction_thresholds = [
-            0.25,
-            0.24,
-            0.23,
-            0.22,
-            0.21,
-            0.20,
-        ],
-        ignore_filters = ["duplicate_ngram_chr_fraction", "top_ngram_chr_fraction", "line_bullets_or_ellipsis", "detect_language", "short_long_sentece"],
-        )
-filter_to_ignore = ["doc_length", 
-                    "alpha_ratio", 
-                    "symbol_2_word_ellipsis", 
-                    "duplicate_lines_chr_fraction", 
-                    "top_ngram_chr_fraction", 
-                    "duplicate_ngram_chr_fraction", 
-                    "detect_language", 
-                    "stop_word", 
-                    "mean_word_length", 
-                    "line_bullets_or_ellipsis"]
+    min_stop_words=2,
+    mean_word_length=(3, 10),
+    doc_length=(10, 100_000),
+    alpha_ratio=0.6,
+    duplicate_lines_chr_fraction=0.4,
+    duplicate_paragraph_chr_fraction=0.4,
+    top_ngram_chr_fraction_thresholds=[0.20, 0.18, 0.16],
+    top_ngram_chr_fraction_range=(2, 4),
+    top_ngram_min_count=3,
+    duplicate_n_gram_fraction_thresholds=[
+        0.25,
+        0.24,
+        0.23,
+        0.22,
+        0.21,
+        0.20,
+    ],
+    ignore_filters=[
+        "duplicate_ngram_chr_fraction",
+        "top_ngram_chr_fraction",
+        "line_bullets_or_ellipsis",
+        "detect_language",
+        "short_long_sentece",
+    ],
+)
+filter_to_ignore = [
+    "doc_length",
+    "alpha_ratio",
+    "symbol_2_word_ellipsis",
+    "duplicate_lines_chr_fraction",
+    "top_ngram_chr_fraction",
+    "duplicate_ngram_chr_fraction",
+    "detect_language",
+    "stop_word",
+    "mean_word_length",
+    "line_bullets_or_ellipsis",
+]
 qf_sum = QualityFilter(
-        min_stop_words = 2,
-        mean_word_length = (3, 10),
-        doc_length = (10, 100_000),
-        alpha_ratio = 0.6,
-        duplicate_lines_chr_fraction = 0.5,
-        duplicate_paragraph_chr_fraction= 0.6,
-        top_ngram_chr_fraction_thresholds = [0.20, 0.18, 0.16],
-        top_ngram_chr_fraction_range = (2, 4),
-        top_ngram_min_count = 3,
-        duplicate_n_gram_fraction_thresholds = [
-            0.25,
-            0.24,
-            0.23,
-            0.22,
-            0.21,
-            0.20,
-        ],
-        ignore_filters = filter_to_ignore,
-        )
-# %% 
+    min_stop_words=2,
+    mean_word_length=(3, 10),
+    doc_length=(10, 100_000),
+    alpha_ratio=0.6,
+    duplicate_lines_chr_fraction=0.5,
+    duplicate_paragraph_chr_fraction=0.6,
+    top_ngram_chr_fraction_thresholds=[0.20, 0.18, 0.16],
+    top_ngram_chr_fraction_range=(2, 4),
+    top_ngram_min_count=3,
+    duplicate_n_gram_fraction_thresholds=[
+        0.25,
+        0.24,
+        0.23,
+        0.22,
+        0.21,
+        0.20,
+    ],
+    ignore_filters=filter_to_ignore,
+)
+# %%
 # Lists of texts
-texts = tok_ds_clean['text']
-summaries = tok_ds_clean['summary']
-filtered = qf.describe_filter(texts) # giver jer hvilke som bliver filtreret fra og af hvilket filter
-filtered_sum = qf_sum.describe_filter(summaries) 
+texts = tok_ds_clean["text"]
+summaries = tok_ds_clean["summary"]
+filtered = qf.describe_filter(
+    texts
+)  # giver jer hvilke som bliver filtreret fra og af hvilket filter
+filtered_sum = qf_sum.describe_filter(summaries)
 passed_quality = [None] * len(texts)
-filter = [None] * len(texts) # empty list
+filter = [None] * len(texts)  # empty list
 passed_quality_sum = [None] * len(texts)
-filter_sum = [None] * len(texts) # empty list
+filter_sum = [None] * len(texts)  # empty list
 for n, i in enumerate(texts):
     result = next(filtered)
     result_sum = next(filtered_sum)
-    if  result == "passed filters": 
-            passed_quality[n] = True
-            filter[n] = "nan"
+    if result == "passed filters":
+        passed_quality[n] = True
+        filter[n] = "nan"
     else:
-            passed_quality[n] = False
-            filter[n] = result
+        passed_quality[n] = False
+        filter[n] = result
     # same for summaries
     if result_sum == "passed filters":
-            passed_quality_sum[n] = True
-            filter_sum[n] = "nan"
+        passed_quality_sum[n] = True
+        filter_sum[n] = "nan"
     else:
-            passed_quality_sum[n] = False
-            filter_sum[n] = result_sum
-tok_ds_clean['passed_quality'] = passed_quality
-tok_ds_clean['filter'] = filter
-tok_ds_clean['passed_quality_sum'] = passed_quality_sum
-tok_ds_clean['filter_sum'] = filter_sum
+        passed_quality_sum[n] = False
+        filter_sum[n] = result_sum
+tok_ds_clean["passed_quality"] = passed_quality
+tok_ds_clean["filter"] = filter
+tok_ds_clean["passed_quality_sum"] = passed_quality_sum
+tok_ds_clean["filter_sum"] = filter_sum
 # %% Saving it
-tok_ds_clean.to_csv('/data/danish_summarization_danewsroom/tok_ds_clean.csv')
-=======
+tok_ds_clean.to_csv("/data/danish_summarization_danewsroom/tok_ds_clean.csv")
+
 # %% save it
-tok_ds_clean.to_csv('/data/danish_summarization_danewsroom/tok_ds_clean.csv')
-# %%
->>>>>>> 4f6c9646
+tok_ds_clean.to_csv("/data/danish_summarization_danewsroom/tok_ds_clean.csv")
+# %%