--- conflicted
+++ resolved
@@ -1,20 +1,13 @@
 # MacOS
 .DS_Store
 
-<<<<<<< HEAD
+# wandb
+wandb
+
+# hydra log
 multirun
 outputs
-wandb
-__pycache__
-=======
-# wandb
-**/wandb/*
-
-# hydra log
-multirun/*
-outputs/*
-multirun/*
+multirun
 
 # python 
-*.pyc
->>>>>>> 3bf7fb8b
+*.pyc